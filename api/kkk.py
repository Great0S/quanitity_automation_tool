--- conflicted
+++ resolved
@@ -1,49 +1,21 @@
-<<<<<<< HEAD
-#!/bin/python3
-
-import math
-import os
-import random
-import re
-import sys
-
-
-ls = [m for m in range(100)]
-# n = int(input().strip())
-
-for x in ls:
-    if x / 2 == int():    
-        print(f"{x} Not Weird")
-    else:
-        print(f"{x} Weird")
-=======
-import json
-import requests
-
-from amazon_seller_api import get_access_token
-
-url = "https://sellingpartnerapi-eu.amazon.com/listings/2021-08-01/items/A2Z045PNNSBEVP/MER4060"
-access_token = get_access_token()
-params = {
-    "marketplaceIds": "A33AVAJ2PDY3EV",
-    "issueLocale": "en_US",
-    "includedData": "attributes,fulfillmentAvailability",
-    
+additional_info = {
+    '408-6659271-4223524': {'AdditionalData': 'Some additional data for this order'},
+    # Add more additional info mappings as needed
 }
 
-headers = {
-    "User-Agent": "BlazingAPI/0.1 (Lang=Python/3.11.7; platform=Windows/10)",
-    "x-amz-access-token": access_token
-}
+orders_list = [
+    {'AmazonOrderId': '408-6659271-4223524', 'OrderStatus': 'Shipped', 'EarliestShipDate': '2022-03-07T00:30:00Z', 'LatestShipDate': '2022-03-07T00:30:00Z', 'PurchaseDate': '2022-03-06T11:42:02Z', 'City': None, 'County': 'Levazım Mh.'},
+    # Add more order dictionaries
+]
 
-response = requests.get(url, params=params, headers=headers)
-refined = json.loads(response.text)
+# Iterate through each order dictionary
+for order in orders_list:
+    # Get the AmazonOrderId for the current order
+    order_id = order['AmazonOrderId']
+    
+    # Check if additional information exists for this order ID
+    if order_id in additional_info:
+        # Merge the additional information with the current order dictionary
+        order.update(additional_info[order_id])
 
-if response.status_code == 200:
-    # Request was successful
-    data = response.json()
-    # Process the response data as needed
-    print(data)
-else:
-    print(f"Request failed with status code {response.status_code}")
->>>>>>> 71ca2b8e
+# Now each order dictionary in orders_list should have additional information if available