<<<<<<< HEAD
import json
import requests

from amazon_seller_api import get_access_token

url = 
access_token = get_access_token()
params = {
    "marketplaceIds": "A33AVAJ2PDY3EV",
    "issueLocale": "en_US",
    "includedData": "attributes,fulfillmentAvailability",
    
=======
additional_info = {
    '408-6659271-4223524': {'AdditionalData': 'Some additional data for this order'},
    # Add more additional info mappings as needed
>>>>>>> 682ed3af
}

orders_list = [
    {'AmazonOrderId': '408-6659271-4223524', 'OrderStatus': 'Shipped', 'EarliestShipDate': '2022-03-07T00:30:00Z', 'LatestShipDate': '2022-03-07T00:30:00Z', 'PurchaseDate': '2022-03-06T11:42:02Z', 'City': None, 'County': 'Levazım Mh.'},
    # Add more order dictionaries
]

# Iterate through each order dictionary
for order in orders_list:
    # Get the AmazonOrderId for the current order
    order_id = order['AmazonOrderId']
    
    # Check if additional information exists for this order ID
    if order_id in additional_info:
        # Merge the additional information with the current order dictionary
        order.update(additional_info[order_id])

# Now each order dictionary in orders_list should have additional information if available<|MERGE_RESOLUTION|>--- conflicted
+++ resolved
@@ -1,4 +1,3 @@
-<<<<<<< HEAD
 import json
 import requests
 
@@ -11,11 +10,26 @@
     "issueLocale": "en_US",
     "includedData": "attributes,fulfillmentAvailability",
     
-=======
+}
+
+headers = {
+    "User-Agent": "BlazingAPI/0.1 (Lang=Python/3.11.7; platform=Windows/10)",
+    "x-amz-access-token": access_token
+}
+
+response = requests.get(url, params=params, headers=headers)
+refined = json.loads(response.text)
+
+if response.status_code == 200:
+    # Request was successful
+    data = response.json()
+    # Process the response data as needed
+    print(data)
+else:
+    print(f"Request failed with status code {response.status_code}")
 additional_info = {
     '408-6659271-4223524': {'AdditionalData': 'Some additional data for this order'},
     # Add more additional info mappings as needed
->>>>>>> 682ed3af
 }
 
 orders_list = [
