import csv
import json
import os
import requests
import xmltodict


username = os.environ.get('PTTAVMUSERNAME')
password = os.environ.get('PTTAVMPASSWORD')
TedarikciId = os.environ.get('PTTAVMTEDARIKCIID')


def requestData(method: str = 'POST', uri: str = '', params: dict = {}, data: list = ''):

    url = "https://ws.pttavm.com:93/service.svc"

    payload = f"""
<<<<<<< HEAD
<soapenv:Envelope xmlns:soapenv="http://schemas.xmlsoap.org/soap/envelope/" xmlns:tem="http://tempuri.org/">
=======
    <soapenv:Envelope xmlns:soapenv="http://schemas.xmlsoap.org/soap/envelope/" xmlns:tem="http://tempuri.org/" xmlns:ept="http://schemas.datacontract.org/2004/07/ePttAVMService">
>>>>>>> 8b68d8c4
    <soapenv:Header>
        <wsse:Security soapenv:mustUnderstand="1" xmlns:wsse="http://docs.oasis-open.org/wss/2004/01/oasis-200401-wss-wssecurity-secext-1.0.xsd">
            <wsse:UsernameToken>
                <wsse:Username>{username}</wsse:Username>
                <wsse:Password Type="http://docs.oasis-open.org/wss/2004/01/oasis-200401-wss-username-token-profile-1.0#PasswordText">{password}</wsse:Password>
            </wsse:UsernameToken>
        </wsse:Security>
    </soapenv:Header>
<<<<<<< HEAD
    <soapenv:Body>
    {data}
    </soapenv:Body>
</soapenv:Envelope>"""
=======
   <soapenv:Body>
    {data}
    </soapenv:Body>
</soapenv:Envelope>
"""
>>>>>>> 8b68d8c4

    headers = {
        'Content-Type': 'text/xml; charset=utf-8',
        'SOAPAction': f'http://tempuri.org/IService/{uri}'
    }

    response = requests.request(
        method, url, headers=headers, params=params, data=payload)

    if response.status_code == 200:

        # response_data = json.loads(response.text)

        return response

    else:

        print(f'PTTAVM request has failed || Reason: {response.text}')

        return None


def formatData(response):

    # Access the response elements
    raw_xml = response.text

    # Parse the XML response into a dictionary using xmltodict library.
    response_json = xmltodict.parse(raw_xml)

    # Access the response elements using the response_namespace and list_name variables.
    body_content = response_json['s:Envelope']['s:Body']

    return body_content


def getPTTAVM_procuctskData(everyProduct: bool = False):

    api_call = requestData(uri='StokKontrolListesi')
    products = []

    if api_call.status_code == 200:

        products_list = formatData(api_call)[
            'StokKontrolListesiResponse']['StokKontrolListesiResult']['a:StokKontrolDetay']

        if not everyProduct:

            for product in products_list:

                products.append({'id': product['a:Barkod'],
                                 'sku': product['a:UrunKodu'],
                                 'qty': int(product['a:Miktar']),
                                 'price': float(product['a:KDVsiz'])})

            print('PTTAVM products data request is successful. Response: ',
                  api_call.reason)

            return products

        else:

            return products_list

<<<<<<< HEAD
=======

>>>>>>> 8b68d8c4
def pttavm_updateData(product):

    sku = product['sku']
    item_id = product['id']
    qty = product['qty']
    price = product['price']

    update_payload = f"""
    <tem:StokFiyatGuncelle3>
        <tem:item>
            <ept:Aktif>true</ept:Aktif>
            <ept:Barkod>{item_id}</ept:Barkod>
            <ept:KDVOran>10</ept:KDVOran>
            <ept:KDVli>{price}</ept:KDVli>
            <ept:KDVsiz>0</ept:KDVsiz>
            <ept:Miktar>{qty}</ept:Miktar>
            <ept:ShopId>{TedarikciId}</ept:ShopId>
        </tem:item>
    </tem:StokFiyatGuncelle3>"""

    update_request = requestData(uri='StokFiyatGuncelle3', data=update_payload)

<<<<<<< HEAD
    update_payload = f"""<tem:StokFiyatGuncelle3>
            <tem:ShopId>{TedarikciId}</tem:ShopId>
            <tem:Barkod>{item_id}</tem:Barkod>
            <tem:Miktar>{qty}</tem:Miktar>
        </tem:StokFiyatGuncelle3>"""
    
    update_request = requestData(uri='StokFiyatGuncelle3', data=update_payload)
=======
    response_feedback = formatData(update_request)
>>>>>>> 8b68d8c4

    if update_request.status_code == 200:        

        print(f'PTTAVM product with sku: {sku}, New value: {qty}')

    else:

        print(f"Request failure for PTTAVM product {sku} | Response: {response_feedback['StokFiyatGuncelle3Response']['StokFiyatGuncelle3Result']}")


def save_to_csv(data, filename=""):

    if data:

        keys = set()

        for item in data:

            keys.update(item.keys())

        with open(f"{filename}_data_list.csv", "w", newline='', encoding="utf-8") as csvfile:

            file_writer = csv.DictWriter(csvfile, fieldnames=sorted(keys))

            file_writer.writeheader()

            for d in data:

                file_writer.writerow(d)<|MERGE_RESOLUTION|>--- conflicted
+++ resolved
@@ -15,11 +15,7 @@
     url = "https://ws.pttavm.com:93/service.svc"
 
     payload = f"""
-<<<<<<< HEAD
-<soapenv:Envelope xmlns:soapenv="http://schemas.xmlsoap.org/soap/envelope/" xmlns:tem="http://tempuri.org/">
-=======
     <soapenv:Envelope xmlns:soapenv="http://schemas.xmlsoap.org/soap/envelope/" xmlns:tem="http://tempuri.org/" xmlns:ept="http://schemas.datacontract.org/2004/07/ePttAVMService">
->>>>>>> 8b68d8c4
     <soapenv:Header>
         <wsse:Security soapenv:mustUnderstand="1" xmlns:wsse="http://docs.oasis-open.org/wss/2004/01/oasis-200401-wss-wssecurity-secext-1.0.xsd">
             <wsse:UsernameToken>
@@ -28,18 +24,11 @@
             </wsse:UsernameToken>
         </wsse:Security>
     </soapenv:Header>
-<<<<<<< HEAD
-    <soapenv:Body>
-    {data}
-    </soapenv:Body>
-</soapenv:Envelope>"""
-=======
    <soapenv:Body>
     {data}
     </soapenv:Body>
 </soapenv:Envelope>
 """
->>>>>>> 8b68d8c4
 
     headers = {
         'Content-Type': 'text/xml; charset=utf-8',
@@ -104,10 +93,8 @@
 
             return products_list
 
-<<<<<<< HEAD
-=======
 
->>>>>>> 8b68d8c4
+
 def pttavm_updateData(product):
 
     sku = product['sku']
@@ -130,17 +117,7 @@
 
     update_request = requestData(uri='StokFiyatGuncelle3', data=update_payload)
 
-<<<<<<< HEAD
-    update_payload = f"""<tem:StokFiyatGuncelle3>
-            <tem:ShopId>{TedarikciId}</tem:ShopId>
-            <tem:Barkod>{item_id}</tem:Barkod>
-            <tem:Miktar>{qty}</tem:Miktar>
-        </tem:StokFiyatGuncelle3>"""
-    
-    update_request = requestData(uri='StokFiyatGuncelle3', data=update_payload)
-=======
     response_feedback = formatData(update_request)
->>>>>>> 8b68d8c4
 
     if update_request.status_code == 200:        
 
