--- conflicted
+++ resolved
@@ -1,9 +1,6 @@
-<<<<<<< HEAD
 """ importing necessary modules and libraries for performing various
  tasks related to handling data, making HTTP requests, and working with concurrency """
 
-=======
->>>>>>> d6ef1bcb
 from concurrent.futures import ThreadPoolExecutor
 from datetime import datetime, timezone
 from urllib import parse
@@ -14,10 +11,13 @@
 import re
 import shutil
 import time
+import os
+import re
+import shutil
+import time
 import requests
 
 
-<<<<<<< HEAD
 client_id = os.environ.get('LWA_APP_ID')
 client_secret = os.environ.get('LWA_CLIENT_SECRET')
 refresh_token = os.environ.get('SP_API_REFRESH_TOKEN')
@@ -740,624 +740,4 @@
     else:
 
         print(f"""Amazon product with code: {product["sku"]} failed
-              to update || Reason: {listing_update_request}""")
-=======
-
-client_id = os.environ.get('LWA_APP_ID')
-client_secret = os.environ.get('LWA_CLIENT_SECRET')
-refresh_token = os.environ.get('SP_API_REFRESH_TOKEN')
-MarketPlaceID = os.environ.get("AMAZONTURKEYMARKETID")
-AmazonSA_ID = os.environ.get('AMAZONSELLERACCOUNTID')
-credentials = {
-    'refresh_token': refresh_token,
-    'lwa_app_id': client_id,
-    'lwa_client_secret': client_secret
-}
-
-session = requests.session()
-
-
-def get_access_token():
-
-    token_url = "https://api.amazon.com/auth/o2/token"
-
-    payload = f"""grant_type=refresh_token&client_id={client_id}&client_secret={client_secret}&refresh_token={refresh_token}"""
-
-    headers = {
-        'Content-Type': 'application/x-www-form-urlencoded;charset=UTF-8'
-    }
-
-    token_response = requests.request(
-        "POST", token_url, headers=headers, data=payload)
-
-    response_content = json.loads(token_response.text)
-
-    access_token = response_content['access_token']
-
-    return access_token
-
-
-access_token = get_access_token()
-
-
-def requestData(session = None, operation_uri = '', params: dict = {}, payload=[], method='GET'):
-
-    Endpoint_url = f'https://sellingpartnerapi-eu.amazon.com{operation_uri}?'
-
-    if params:
-        uri = '&'.join([f'{k}={params[k]}' for k, v in params.items()])
-    else:
-        uri = ''
-
-    # Get the current time
-    current_time = datetime.now(timezone.utc)
-
-    # Format the time in the desired format
-    formatted_time = current_time.strftime('%Y%m%dT%H%M%SZ')
-    
-    headers = {
-        'Accept-Encoding': 'gzip',
-        'Content-Type': 'application/json',
-        'x-amz-access-token': f'{access_token}',
-        'x-amz-date': formatted_time
-    }
-    while True:
-
-        if session:
-
-            session.headers = headers
-
-            init_request = session.get(f"{Endpoint_url}{uri}", 
-                                       data=payload)
-
-        else:
-
-            init_request = requests.request(method,
-                                            f"{Endpoint_url}{uri}", 
-                                            headers=headers, 
-                                            data=payload)
-
-        if init_request.status_code == 200 or init_request.status_code == 400:
-
-            jsonify = json.loads(init_request.text)
-
-            return jsonify
-        
-        elif init_request.status_code == 403:
-
-            session.headers['x-amz-access-token'] = access_token
-
-        elif init_request.status_code == 429:
-
-            time.sleep(65)
-
-        else:
-
-            error_message = json.loads(init_request.text)[
-                'errors'][0]['message']
-            
-            if re.search('not found', error_message):
-
-                return None
-            
-            else:
-
-                print(f"An error has occured || {error_message}")
-
-                return None
-
-
-def spapi_getOrders():
-
-    params = {
-        'MarketplaceIds': MarketPlaceID,
-        'OrderStatuses': 'Shipped',
-        'MaxResultsPerPage': 100,
-        'CreatedAfter': "2019-10-07T17:58:48.017Z"}
-
-    # rate = int(1 / rate_limit)
-
-    formatted_data = requestData("/orders/v0/orders/", params)['payload']
-
-    orders = formatted_data['Orders']
-
-    orders_dict = []
-
-    request_count = 1
-
-    count = 0
-
-    next_token = formatted_data.get('NextToken')
-
-    while orders:
-
-        futures = []
-
-        if next_token:
-            params = {'MarketplaceIds': MarketPlaceID,
-                      "NextToken": parse.quote(formatted_data['NextToken'])}
-
-            futures = requestData("/orders/v0/orders/", params)
-
-            result = futures['payload']
-
-            next_token = result.get('NextToken', None)
-
-            orders = result.get('Orders')
-
-            request_count += 1
-
-            for oi in orders:
-                if orders_dict:
-                    for io in orders_dict:
-                        if io['AmazonOrderId'] == oi['AmazonOrderId']:
-                            break
-                        else:
-                            count += 1
-                            orders_dict.append(oi)
-                            break
-                else:
-                    count += 1
-                    orders_dict.append(oi)
-
-            print(f'{count} orders has been added')
-
-            if request_count % 30 == 0:
-                print(f"Processing {count} orders please wait!")
-
-                spapi_getOrderItems(30, orders_dict)
-
-                print(
-                    f"Processed {count} orders || Orders left: {len(orders_dict)-count}")
-
-                request_count = 0
-
-            else:
-                pass
-
-    for data in orders_dict:
-
-        if 'MarketplaceId' in data:
-
-            spapi_getOrderItems(30, orders_dict)
-
-            break
-        else:
-            continue
-
-    def spapi_getOrderItems(max_requests, orders_list):
-        """
-        The function `spapi_getOrderItems` retrieves order items data for a list of orders and processes
-        it to extract basic order information.
-
-        :param max_requests: The `max_requests` parameter in the `spapi_getOrderItems` function
-        represents the maximum number of requests that can be made before processing the collected data.
-        In this case, it is used to control how many requests are made before processing the order items
-        data
-        :param orders_list: It seems like the code snippet you provided is incomplete. You mentioned
-        that you wanted to provide information about the `orders_list`, but the code snippet cuts off
-        before the `orders_list` is shown. Could you please provide the `orders_list` data so that I can
-        assist you further with understanding the
-        :return: The function `spapi_getOrderItems` returns the `orders_list` and `count` variables
-        after processing the order items and extracting basic information about each order.
-        """
-
-        count = 0
-        params = {
-            'MarketplaceIds': MarketPlaceID}
-
-        items_dict = []
-        item_request_count = 1
-
-        with ThreadPoolExecutor(max_workers=7) as executor:
-
-            futures = []
-
-            for order in orders_list:
-
-                if 'ASIN' not in order:
-
-                    futures.append(executor.submit(
-                        requestData, f"/orders/v0/orders/{order['AmazonOrderId']}/orderItems", params))
-
-                    item_request_count += 1
-
-                    if item_request_count % max_requests == 0:
-
-                        for future in futures:
-
-                            result = future.result()['payload']
-
-                            if result:
-                                items_dict.append(result)
-
-                        orderBasic_info(
-                            orders_list=orders_list, item_list=items_dict)
-
-                        item_request_count = 0
-
-                        items_dict = []
-
-        def orderBasic_info(item_list, orders_list):
-
-            city = None
-            county = None
-            count = 0
-
-            for order in orders_list:
-                for item_data in item_list:
-                    if item_data['AmazonOrderId'] == order['AmazonOrderId']:
-                        try:
-                            if "ShippingAddress" in order and order['FulfillmentChannel'] == "MFN" and isinstance(order['ShippingAddress'], dict):
-                                city = order['ShippingAddress']['City']
-                                county = order['ShippingAddress'].get(
-                                    'County', None)
-
-                            # Create a dictionary for each item's information and append it to data_list
-                            if 'ASIN' not in order:
-                                for item in item_data['OrderItems']:
-                                    data = {
-                                        "AmazonOrderId": order.get('AmazonOrderId', None),
-                                        "OrderStatus": order.get('OrderStatus', None),
-                                        "EarliestShipDate": order.get('EarliestShipDate', None),
-                                        "LatestShipDate": order.get('LatestShipDate', None),
-                                        "PurchaseDate": order.get('PurchaseDate', None),
-                                        "City": city,
-                                        "County": county,
-                                        "ASIN": item.get('ASIN', None),
-                                        "QuantityShipped": item.get('QuantityShipped', None),
-                                        "Amount": item['ItemPrice']['Amount'],
-                                        "SellerSKU": item.get('SellerSKU', None),
-                                        "Title": item.get('Title', None)
-                                    }
-                                    orders_list.append(data)
-                                    count += 1
-                        except KeyError:
-                            if order in orders_list:
-                                orders_list.remove(order)
-                            pass
-
-            for index, order in enumerate(orders_list):
-                for item_data in item_list:
-                    if item_data['AmazonOrderId'] == order['AmazonOrderId'] and 'ASIN' not in order:
-                        del orders_list[index]
-
-            return orders_list, count
-
-        return orders_list, count
-
-    return orders_dict
-
-
-def spapi_getListings(everyProduct: bool = False):
-
-    """
-    The function `spapi_getListings` retrieves a report from an API, downloads and decompresses the
-    report file, converts it from CSV to JSON format, and returns the inventory items as a list of
-    dictionaries.
-    :return: The `spapi_getListings` function returns a list of inventory items in JSON format after
-    processing and downloading data from an Amazon API endpoint.
-    """
-
-    params = {
-        'MarketplaceIds': MarketPlaceID,
-        'reportTypes': 'GET_MERCHANT_LISTINGS_ALL_DATA'}
-
-    report_id_request = requestData(
-        session, 
-        "/reports/2021-06-30/reports/", 
-        params)
-
-    report_id = report_id_request['reports'][0]['reportId']
-
-    verify_report_status_request = requestData(session,
-                                               f'/reports/2021-06-30/reports/{report_id}', 
-                                               [])
-
-    processingStatus = verify_report_status_request['processingStatus']
-
-    while True:
-
-        if processingStatus == 'DONE':
-
-            reportDocumentId = verify_report_status_request['reportDocumentId']
-
-            report_data = requestData(session,
-                                      f'/reports/2021-06-30/documents/{reportDocumentId}', 
-                                      [])
-
-            compression = report_data['compressionAlgorithm']
-
-            report_link = report_data['url']
-
-            break
-        else:
-            pass
-
-    def download_and_save_file(url, save_path):
-        """
-        The function `download_and_save_file` downloads a file from a given URL and saves it to a
-        specified path on the local system.
-
-        :param url: The `url` parameter in the `download_and_save_file` function is the URL from which
-        you want to download a file. This URL will be used to send a GET request to retrieve the file
-        content
-        :param save_path: The `save_path` parameter in the `download_and_save_file` function is the path
-        where you want to save the downloaded file. It should be a string representing the file path
-        including the file name and extension where you want to save the downloaded content. For
-        example, if you want to save the
-        """
-        # Send a GET request to the URL
-        response = requests.get(url, stream=True)
-
-        # Raise an exception if the request was not successful
-        response.raise_for_status()
-
-        # Open the file for writing in binary mode
-        with open(save_path, 'wb') as f:
-            # Iterate over the content of the response and write it to the file
-            for chunk in response.iter_content(chunk_size=1024):
-                if chunk:
-                    f.write(chunk)
-
-    def decompress_gzip_file(gzip_file_path, decompressed_file_path):
-        """
-        The function decompresses a gzip file to a specified decompressed file path.
-
-        :param gzip_file_path: The `gzip_file_path` parameter is the file path to the gzip-compressed
-        file that you want to decompress. This file should be in gzip format for the `gzip.open()`
-        function to be able to decompress it
-        :param decompressed_file_path: The `decompressed_file_path` parameter is the path where you want
-        to save the decompressed file after decompressing the gzip file located at `gzip_file_path`.
-        This parameter should be a string representing the file path where you want to store the
-        decompressed content
-        """
-        with gzip.open(gzip_file_path, 'rb') as f_in:
-
-            with open(decompressed_file_path, 'wb') as f_out:
-
-                shutil.copyfileobj(f_in, f_out)
-
-    if report_link:
-        file_saved = f'amazon-all-inventory.csv'
-
-        if compression:
-            file_download = f'amazon-all-inventory-{report_id}.{compression}'
-            file_saved = f'amazon-all-inventory-{report_id}.csv'
-            download_and_save_file(report_link, file_download)
-            decompress_gzip_file(file_download, file_saved)
-
-    def csv_to_json(filename=""):
-
-        """
-        The `csv_to_json` function reads a CSV file, removes the Byte Order Mark (BOM) character if
-        present, and converts the data into a list of dictionaries.
-
-        :param filename: The `csv_to_json` function you provided is designed to read a CSV file with
-        tab-delimited values, remove the Byte Order Mark (BOM) character if present, and convert the
-        data into a list of dictionaries where each dictionary represents a row in the CSV file
-        :return: The `csv_to_json` function is returning a list of dictionaries where each dictionary
-        represents a row of data from the CSV file specified by the `filename` parameter. The function
-        reads the CSV file, removes the Byte Order Mark (BOM) character if present, and converts each
-        row into a dictionary where the keys are the column headers and the values are the corresponding
-        values in the row.
-        """
-
-        def remove_bom(text):
-
-            """
-            The function `remove_bom` removes the Byte Order Mark (BOM) character from the beginning of
-            a text if present.
-
-            :param text: The `remove_bom` function is designed to remove the Byte Order Mark (BOM)
-            character from the beginning of a text if it is present. The BOM character is a special
-            Unicode character (U+FEFF) that is sometimes added at the beginning of a text file to
-            indicate the
-            :return: The function `remove_bom` is returning the input text with the Byte Order Mark
-            (BOM) character removed if it is present at the beginning of the text. If the BOM character
-            is not present, the function returns the original text unchanged.
-            """
-
-            # Remove the BOM character if present
-            if text.startswith('\ufeff'):
-
-                return text[1:]
-
-            return text
-
-        with open(filename, mode='r', newline='', encoding='utf-8-sig') as csv_file:
-
-            csv_reader = csv.DictReader(csv_file, delimiter='\t')
-
-            dict_list = []
-
-            for row in csv_reader:
-
-                clean_row = {remove_bom(key): remove_bom(val)
-                             for key, val in row.items()}
-
-                dict_list.append(clean_row)
-
-        return dict_list
-
-    inv_items = csv_to_json(file_saved)
-
-    def get_item_details(session, includedData, everyProduct: bool = False):
-
-        request_count = 0
-
-        amazon_products = []
-
-        params = {"marketplaceIds": MarketPlaceID,
-                  "issueLocale": 'en_US',
-                  "includedData": includedData}
-
-        with ThreadPoolExecutor(max_workers=5) as executor:
-
-            futures = []
-
-            for item in inv_items:
-
-                if not re.search('_fba', item['seller-sku']):
-
-                    sku = item['seller-sku']
-
-                else:
-
-                    continue
-
-                futures.append(executor.submit(
-                    requestData, session, f'/listings/2021-08-01/items/{AmazonSA_ID}/{sku}', params))
-
-                request_count += 1
-
-                if request_count >= 10:
-
-                    for future in futures:
-
-                        result = future.result()
-
-                        if not everyProduct and result:
-
-                            # price = item_request['attributes']['purchasable_offer'][0]['our_price'][0]['schedule'][0]['value_with_tax']
-
-                            if 'quantity' in result['fulfillmentAvailability'][0]:
-
-                                quanitity = result['fulfillmentAvailability'][0]['quantity']
-
-                                if result['summaries']:
-
-                                    asin = result['summaries'][0]['asin']
-
-                            else:
-
-                                continue
-
-                            amazon_products.append(
-                                {'sku': result['sku'], 'id': asin, 'qty': quanitity})
-
-                        elif everyProduct and result:
-
-                            amazon_products.append(result)
-
-                    time.sleep(5)
-
-                    request_count = 0
-
-                    futures = []
-
-        return amazon_products
-
-    products = get_item_details(
-        session, 'summaries,attributes,fulfillmentAvailability', everyProduct)
-    
-    print(f'Amazon products data request is successful. Response: OK')
-
-    return products
-
-
-def filter_orderData(orders_list, order, result, items):
-
-    for item in items:
-
-        try:
-
-            print(result.get('AmazonOrderId', None))
-
-            data = {
-                "ASIN": item.get('ASIN', None),
-                "QuantityShipped": item.get('QuantityShipped', None),
-                "Amount": item['ItemPrice']['Amount'],
-                "SellerSKU": item.get('SellerSKU', None),
-                "Title": item.get('Title', None)
-            }
-
-            for order_item in orders_list:
-
-                if result['AmazonOrderId'] == order_item['AmazonOrderId']:
-
-                    orders_list.remove(order_item)
-
-                    order_item.update(data)
-
-                    orders_list.append(order_item)
-
-                    break
-
-        except KeyError as ex:
-
-            if order in orders_list:
-
-                orders_list.remove(order)
-
-            continue
-
-    return orders_list
-
-
-def save_to_csv(data, filename=""):
-
-    if data:
-
-        keys = set()
-
-        for item in data:
-
-            keys.update(item.keys())
-
-        with open(f"{filename}_data_list.csv", 
-                  "w", 
-                  newline='', 
-                  encoding="utf-8") as csvfile:
-
-            file_writer = csv.DictWriter(csvfile, fieldnames=sorted(keys))
-
-            file_writer.writeheader()
-
-            for d in data:
-
-                file_writer.writerow(d)
-
-
-def spapi_updateListing(product):
-
-    sku = product['sku']
-
-    qty = product['qty']
-
-    params = {
-        'marketplaceIds': MarketPlaceID,
-        'issueLocale': 'en_US'}
-
-    data_payload = json.dumps({
-        "productType": "HOME_BED_AND_BATH",
-        "patches": [
-            {
-                "op": "replace",
-                "path": "/attributes/fulfillment_availability",
-                "value": [
-                    {
-                        "fulfillment_channel_code": "DEFAULT",
-                        "quantity": qty,
-                        "marketplace_id": "A33AVAJ2PDY3EV"
-                    }
-                ]
-            }
-        ]
-    })
-
-    listing_update_request = requestData(
-        operation_uri=f"/listings/2021-08-01/items/{AmazonSA_ID}/{sku}", 
-        params=params, 
-        payload=data_payload, 
-        method='PATCH')
-
-    if listing_update_request and listing_update_request['status'] == 'ACCEPTED':
-
-        print(f'Amazon product with code: {sku}, New value: {qty}')
-
-    else:
-
-        print(
-            f'Amazon product with code: {product["sku"]} failed to update || Reason: {listing_update_request}')
->>>>>>> d6ef1bcb
+              to update || Reason: {listing_update_request}""")